--- conflicted
+++ resolved
@@ -237,11 +237,8 @@
       const dischargeSummaryData = {
         admission_id: validAdmissionId, // Use the validated admission ID
         patient_id: admission.patient?.id,
-<<<<<<< HEAD
         ipd_number: admission.ipd_number, // ✅ FIX: Include IPD number in discharge summary
-=======
         actual_discharge_date: dischargeDate, // User-entered discharge date
->>>>>>> 65dc488b
         final_diagnosis: formData.final_diagnosis?.trim() || 'Not specified',
         primary_consultant: formData.primary_consultant?.trim() || 'Not specified',
         chief_complaints: formData.chief_complaints?.trim() || null,
